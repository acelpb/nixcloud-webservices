--- conflicted
+++ resolved
@@ -82,19 +82,9 @@
             mode = "on";
             basicAuth."joachim" = "foo";
             record = ''
-<<<<<<< HEAD
               rewrite ^(.*)$ https://example.org permanent;
               add_header Strict-Transport-Security max-age=63646566;
               add_header Content-Security-Policy "default-src 'none';";
-        '';
-
-=======
-              proxy_set_header Host $host;
-              proxy_set_header X-Real-IP $remote_addr;
-              proxy_set_header X-Forwarded-For $proxy_add_x_forwarded_for;
-              proxy_set_header X-Forwarded-Proto $scheme;
-              proxy_pass http://127.0.0.1:8081/;
->>>>>>> 3a464be2
             '';
           };
         }
